"""
Featurizers that mostly concern ligand-based models
"""
from __future__ import annotations
import numpy as np
from functools import lru_cache

from .core import BaseFeaturizer, BaseOneHotEncodingFeaturizer
from ..core.systems import System
from ..core.ligands import BaseLigand, SmilesLigand, Ligand


class SingleLigandFeaturizer(BaseFeaturizer):
    """
    Provides a minimally useful `._supports()` method for all Ligand-like featurizers.
    """

    def _supports(self, system: System) -> bool:
        """
        Check that exactly one ligand is present in the System
        """
        super_checks = super()._supports(system)
        ligands = [c for c in system.components if isinstance(c, BaseLigand)]
        return all([super_checks, len(ligands) == 1])

    def _find_ligand(self, system_or_ligand: Union[System, BaseLigand], type_=Ligand):
        if isinstance(system_or_ligand, type_):
            return system_or_ligand
        # we only return the first ligand found for now
        for component in system_or_ligand.components:
            if isinstance(component, type_):
                ligand = component
                break
        else:  # look in featurizations?
            for key, feature in system_or_ligand.featurizations.items():
                if isinstance(feature, type_):
                    ligand = feature
                    break
            else:
                raise ValueError(f"No {type_} instances found in system {system_or_ligand}")
        return ligand


class SmilesToLigandFeaturizer(SingleLigandFeaturizer):
    _styles = ("openforcefield", "rdkit")

    def __init__(self, style="openforcefield"):
        assert (
            style in self._styles
        ), f"`{self.__class__.__name__}.style` must be one of {self._styles}"
        self._style = style

    def _supports(self, system):
        super_checks = super()._supports(system)
        ligands = [c for c in system.components if isinstance(c, SmilesLigand)]
        return all([super_checks, len(ligands) == 1])

    @lru_cache(maxsize=1000)
    def _featurize(self, system: System) -> np.ndarray:
        """
        Featurizes a `SmilesLigand` component and builds a `Ligand` object

        Returns:
            `Ligand` object
        """
        ligand = self._find_ligand(system, type_=SmilesLigand)
        if self._style == "openforcefield":
            return Ligand.from_smiles(ligand.smiles, name=ligand.name)
        elif self._style == "rdkit":
            from rdkit.Chem import MolFromSmiles

            return MolFromSmiles(ligand.smiles)
        else:
            raise ValueError(f"`{self.__class__.__name__}.style` must be one of {self._styles}")


class MorganFingerprintFeaturizer(SingleLigandFeaturizer):

    """
    Featurizes a `kinoml.core.ligand.Ligand`-like component
    using Morgan fingerprints bitvectors

    Parameters:
        radius: Morgan fingerprint neighborhood radius
        nbits: Length of the resulting bit vector
    """

    def __init__(self, radius: int = 2, nbits: int = 512, *args, **kwargs):
        super().__init__(*args, **kwargs)
        self.radius = radius
        self.nbits = nbits

    def _featurize(self, system: System) -> np.ndarray:
        """
        Featurizes a `System` as a Morgan Fingerprint using RDKit

        Returns:
            Morgan fingerprint of radius `radius` of molecule,
            with shape `nbits`.
        """
        from rdkit.Chem import Mol as RDKitMol

        ligand = self._find_ligand(system, type_=(Ligand, RDKitMol))
        return self._featurize_ligand(ligand)

    @lru_cache(maxsize=1000)
    def _featurize_ligand(self, ligand):
        from rdkit.Chem.AllChem import GetMorganFingerprintAsBitVect as Morgan

        # FIXME: Check whether OFF uses canonical smiles internally, or not
        # otherwise, we should force that behaviour ourselves!
        if isinstance(ligand, Ligand):
            ligand = ligand.to_rdkit()
        fp = Morgan(ligand, radius=self.radius, nBits=self.nbits)
        return np.asarray(fp, dtype="uint8")


class OneHotSMILESFeaturizer(BaseOneHotEncodingFeaturizer, SingleLigandFeaturizer):

    """
    One-hot encodes a `Ligand` from a canonical SMILES representation.

    Attributes:
        DICTIONARY: Defines the character-integer mapping of the one-hot encoding.
    """

    ALPHABET = (
        "BCFHIKNOPSUVWY"  # atoms
        "acegilnosru"  # aromatic atoms
        "-=#"  # bonds
        "1234567890"  # ring closures
        ".*"  # disconnections
        "()"  # branches
        "/+@:[]%\\"  # other characters
        "LR$"  # single-char representation of Cl, Br, @@
    )

    def _retrieve_sequence(self, system: System) -> str:
        """
        Get SMILES string from a `Ligand`-like component and postprocesses it.

        Double element symbols (such as `Cl`, `Br` for atoms and `@@` for chirality)
        are replaced with single element symbols (`L`, `R` and `$` respectively).
        """
        ligand = self._find_ligand(system)
        return ligand.to_smiles().replace("Cl", "L").replace("Br", "R").replace("@@", "$")


class OneHotRawSMILESFeaturizer(OneHotSMILESFeaturizer):
    def _retrieve_sequence(self, system: System) -> str:
        """
        Get SMILES string from a `Ligand`-like component and postprocesses it.

        Double element symbols (such as `Cl`, `Br` for atoms and `@@` for chirality)
        are replaced with single element symbols (`L`, `R` and `$` respectively).
        """
        ligand = self._find_ligand(system)
        return ligand.metadata["smiles"].replace("Cl", "L").replace("Br", "R").replace("@@", "$")


class GraphLigandFeaturizer(SingleLigandFeaturizer):

    """
    Creates a graph representation of a `Ligand`-like component.
    Each node (atom) is decorated with several RDKit descriptors

    Check ``self._features_per_atom`` for details.

    Parameters:
        per_atom_features: function that takes a `RDKit.Chem.Atom` object
            and returns a number of features. It defaults to the internal
            `._per_atom_features` method.
    """

    def __init__(self, per_atom_features: callable = None):
        self.per_atom_features = per_atom_features or self._per_atom_features

    @lru_cache(maxsize=1000)
    def _featurize(self, system: System) -> tuple:
        """
        Featurizes ligands contained in a System as a labeled graph.

        Returns:
            A two-tuple with:
            - Graph connectivity of the molecule with shape (2, n_edges)
            - Feature matrix with shape (n_atoms, n_features)
        """

        from rdkit import Chem

<<<<<<< HEAD
        ligand = [c for c in system.components if isinstance(c, Ligand)][0].to_rdkit()
        connectivity_graph = _connectivity_COO_format(ligand)
=======
        ligand = self._find_ligand(system).to_rdkit()
        adjacency_matrix = rdmolops.GetAdjacencyMatrix(ligand)
>>>>>>> 848fcd19
        per_atom_features = np.array([self.per_atom_features(a) for a in ligand.GetAtoms()])

        return connectivity_graph, per_atom_features

    @staticmethod
    def _per_atom_features(atom: rdkit.Chem.Atom) -> tuple:
        """
        Computes desired features for each rdkit atom in the graph.

        Parameters:
            atom: rdkit atom to extract features from
        Returns:
            Atomic number, number of neighbors, valence,
            atomic mass, formal charge, number of implicit hydrogens,
            bool (if atom is in a ring), bool (if atom is aromatic), number of radical electrons
        """
        return (
            atom.GetAtomicNum(),
            atom.GetDegree(),
            atom.GetExplicitValence(),
            atom.GetMass(),
            atom.GetFormalCharge(),
            atom.GetNumImplicitHs(),
            atom.IsInRing(),
            atom.GetIsAromatic(),
            atom.GetNumRadicalElectrons()
        )

    @staticmethod
    def _connectivity_COO_format(mol: rdkit.Chem.rdchem.Mol) -> array:
        """
        Returns the connectivity of the molecular graph in COO format.

        Parameters:
            mol: rdkit molecule to extract bonds from
        Returns:
            array: graph connectivity in COO format with shape [2, num_edges]
        """

        row, col = [], []

        for bond in mol.GetBonds():
            start, end = bond.GetBeginAtomIdx(), bond.GetEndAtomIdx()
            row += [start, end]
            col += [end, start]

        return np.array([row, col])<|MERGE_RESOLUTION|>--- conflicted
+++ resolved
@@ -164,7 +164,7 @@
     Creates a graph representation of a `Ligand`-like component.
     Each node (atom) is decorated with several RDKit descriptors
 
-    Check ``self._features_per_atom`` for details.
+    Check ``self._per_atom_features`` for details.
 
     Parameters:
         per_atom_features: function that takes a `RDKit.Chem.Atom` object
@@ -188,14 +188,9 @@
 
         from rdkit import Chem
 
-<<<<<<< HEAD
-        ligand = [c for c in system.components if isinstance(c, Ligand)][0].to_rdkit()
-        connectivity_graph = _connectivity_COO_format(ligand)
-=======
         ligand = self._find_ligand(system).to_rdkit()
-        adjacency_matrix = rdmolops.GetAdjacencyMatrix(ligand)
->>>>>>> 848fcd19
-        per_atom_features = np.array([self.per_atom_features(a) for a in ligand.GetAtoms()])
+        connectivity_graph = self._connectivity_COO_format(ligand)
+        per_atom_features = np.array([self._per_atom_features(a) for a in ligand.GetAtoms()])
 
         return connectivity_graph, per_atom_features
 
@@ -220,7 +215,7 @@
             atom.GetNumImplicitHs(),
             atom.IsInRing(),
             atom.GetIsAromatic(),
-            atom.GetNumRadicalElectrons()
+            atom.GetNumRadicalElectrons(),
         )
 
     @staticmethod
