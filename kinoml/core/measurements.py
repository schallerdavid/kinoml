--- conflicted
+++ resolved
@@ -135,11 +135,8 @@
     def _observation_model_pytorch(dG_over_KT, inhibitor_conc=1, std_conc=1, **kwargs):
         import torch
 
-<<<<<<< HEAD
         return (100 * inhibitor_conc) / (inhibitor_conc + (std_conc * torch.exp(dG_over_KT)))
-=======
-        return 100 * (1 / (1 + (torch.exp(dG_over_KT) * std_conc) / inhibitor_conc))
->>>>>>> d5759fec
+        # return 100 * (1 / (1 + (torch.exp(dG_over_KT) * std_conc) / inhibitor_conc))
 
     @staticmethod
     def _observation_model_xgboost(dG_over_KT, inhibitor_conc=1, std_conc=1, **kwargs):
@@ -169,7 +166,7 @@
         See theory notes for more details.
         '''
 
-        # TODO Check if this is the write way of integrating the custom loss for xgboost. 
+        # TODO Check if this is the write way of integrating the custom loss for xgboost.
 
         import numpy as np
 
@@ -185,7 +182,7 @@
 
         numerator = (inhibitor_conc + temp)**2 * temp - 2 * temp**2 * (inhibitor_conc + temp)
 
-        hess = (constant * temp/((inhibitor_conc + temp)**2) ) ** 2 + constant / ((inhibitor_conc + temp)**4) * numerator 
+        hess = (constant * temp/((inhibitor_conc + temp)**2) ) ** 2 + constant / ((inhibitor_conc + temp)**4) * numerator
 
         return grad, hess
 
