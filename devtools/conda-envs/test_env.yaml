--- conflicted
+++ resolved
@@ -20,11 +20,8 @@
   - pytorch 1.6
   - torchvision
   - openeye-toolkits
-<<<<<<< HEAD
   - xgboost
-=======
   - modeller
->>>>>>> 46e8e571
   #- cudatoolkit 10.2
 
   # Testing
