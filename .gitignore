# Byte-compiled / optimized / DLL files
__pycache__/
*.py[cod]
*$py.class

# C extensions
*.so

# Distribution / packaging
.Python
env/
build/
develop-eggs/
dist/
downloads/
eggs/
.eggs/
lib/
lib64/
parts/
sdist/
var/
wheels/
*.egg-info/
.installed.cfg
*.egg

# PyInstaller
#  Usually these files are written by a python script from a template
#  before PyInstaller builds the exe, so as to inject date/other infos into it.
*.manifest
*.spec

# Installer logs
pip-log.txt
pip-delete-this-directory.txt

# Unit test / coverage reports
htmlcov/
.tox/
.coverage
.coverage.*
.cache
.pytest_cache
nosetests.xml
coverage.xml
*.cover
.hypothesis/

# Translations
*.mo
*.pot

# Django stuff:
*.log
local_settings.py

# Flask stuff:
instance/
.webassets-cache

# Scrapy stuff:
.scrapy

# Sphinx documentation
docs/_build/

# PyBuilder
target/

# Jupyter Notebook
.ipynb_checkpoints

# pyenv
.python-version

# celery beat schedule file
celerybeat-schedule

# SageMath parsed files
*.sage.py

# dotenv
.env

# virtualenv
.venv
venv/
ENV/

# Spyder project settings
.spyderproject
.spyproject

# Rope project settings
.ropeproject

# mkdocs documentation
/site

# mypy
.mypy_cache/

<<<<<<< HEAD
# vscode
.vscode/*
=======
# VS Code
.vscode/
>>>>>>> 58b75906
<|MERGE_RESOLUTION|>--- conflicted
+++ resolved
@@ -101,10 +101,5 @@
 # mypy
 .mypy_cache/
 
-<<<<<<< HEAD
-# vscode
-.vscode/*
-=======
 # VS Code
-.vscode/
->>>>>>> 58b75906
+.vscode/